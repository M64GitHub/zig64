--- conflicted
+++ resolved
@@ -3,10 +3,6 @@
 
 const C64 = @This();
 
-<<<<<<< HEAD
-=======
-allocator: std.mem.Allocator,
->>>>>>> ffa693ca
 cpu: Cpu,
 mem: Ram64K,
 vic: Vic,
@@ -18,37 +14,24 @@
     allocator: std.mem.Allocator,
     vic_model: Vic.Model,
     init_addr: u16,
-<<<<<<< HEAD
 ) *C64 {
     var c64 = allocator.create(C64) catch unreachable;
     c64.* = C64{
-        .cpu = Cpu.init(init_addr),
-=======
-) !*C64 {
-    var c64 = try allocator.create(C64);
-    c64.* = .{
-        .allocator = allocator,
         .cpu = Cpu.init(c64, init_addr),
->>>>>>> ffa693ca
         .mem = Ram64K.init(),
         .vic = Vic.init(vic_model),
         .sid = Sid.init(Sid.std_base),
         .resid = null,
         .dbg_enabled = false,
     };
-<<<<<<< HEAD
-    c64.cpu.c64 = c64;
 
     // default startup value: BASIC ROM, KERNAL ROM, and I/O
-=======
->>>>>>> ffa693ca
     c64.mem.data[0x01] = 0x37;
-
     return c64;
 }
 
-pub fn deinit(c64: *C64) void {
-    c64.allocator.destroy(c64);
+pub fn deinit(c64: *C64, allocator: std.mem.Allocator) void {
+    allocator.destroy(c64);
 }
 
 pub fn call(c64: *C64, address: u16) void {
@@ -65,10 +48,7 @@
 
 pub fn loadPrg(
     c64: *C64,
-<<<<<<< HEAD
     allocator: std.mem.Allocator,
-=======
->>>>>>> ffa693ca
     file_name: []const u8,
     pc_to_loadaddr: bool,
 ) !u16 {
@@ -84,11 +64,7 @@
     const stat = try file.stat();
     const file_size = stat.size;
 
-<<<<<<< HEAD
     const buffer = try allocator.alloc(u8, file_size);
-=======
-    const buffer = try c64.allocator.alloc(u8, file_size);
->>>>>>> ffa693ca
 
     _ = try file.readAll(buffer);
 
@@ -104,13 +80,9 @@
     var frames_executed: u32 = 0;
     var cycles_max: u32 = 0;
     var cycles: u32 = 0;
-<<<<<<< HEAD
+
     if (c64.vic.model == Vic.Model.pal) cycles_max = Vic.Timing.cyclesVsyncPAL;
     if (c64.vic.model == Vic.Model.ntsc) cycles_max = Vic.Timing.cyclesVsyncNTSC;
-=======
-    if (c64.vic.type == Vic.Type.pal) cycles_max = Vic.Timing.cyclesVsyncPAL;
-    if (c64.vic.type == Vic.Type.ntsc) cycles_max = Vic.Timing.cyclesVsyncNTSC;
->>>>>>> ffa693ca
 
     while (frames_executed < frame_count) {
         cycles += c64.cpu.runStep();
@@ -698,7 +670,7 @@
         cpu.c64.mem.data[0xD012] = cpu.c64.mem.data[0xD012] +% 1;
         if ((cpu.c64.mem.data[0xD012] == 0) or
             (((cpu.c64.mem.data[0xD011] & 0x80) != 0) and
-            (cpu.c64.mem.data[0xD012] >= 0x38)))
+                (cpu.c64.mem.data[0xD012] >= 0x38)))
         {
             cpu.c64.mem.data[0xD011] ^= 0x80;
             cpu.c64.mem.data[0xD012] = 0x00;
@@ -985,11 +957,11 @@
 
                     if (cpu.c64.vic.model == Vic.Model.pal and
                         cpu.cycles_executed % Vic.Timing.cyclesVsyncPAL ==
-                        0) cpu.frame_ctr += 1;
+                            0) cpu.frame_ctr += 1;
 
                     if (cpu.c64.vic.model == Vic.Model.ntsc and
                         cpu.cycles_executed %
-                        Vic.Timing.cyclesVsyncNTSC == 0) cpu.frame_ctr += 1;
+                            Vic.Timing.cyclesVsyncNTSC == 0) cpu.frame_ctr += 1;
 
                     return 0;
                 }
